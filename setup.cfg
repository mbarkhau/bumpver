[metadata]
license_file = LICENSE

[bdist_wheel]
universal = 1

[mypy]
check_untyped_defs = True
disallow_untyped_calls = True
follow_imports = silent
strict_optional = True
error_summary = False
ignore_missing_imports = True
show_error_codes = True
warn_unreachable = True
warn_return_any = True
warn_unused_ignores = True
warn_redundant_casts = True


[tool:isort]
known_first_party = bumpver
known_third_party = click,pathlib2,lexid,pkg_resources
force_single_line = True
length_sort = True


[flake8]
max-line-length = 100
max-complexity = 12
ignore =
    # Missing trailing comma (handled by sjfmt)
    C812
    # No whitespace after paren open "("
    E201
    # No whitespace before paren ")"
    E202
    # Whitespace before ":"
    E203
    # Multiple spaces before operator
    E221
    # Multiple spaces after operand
    E222
    # Missing whitespace after ','
    E231
    # Multiple spaces after ':'
    E241
    # Spaces around keyword/parameter equals
    E251
    # Multiple spaces before keyword
    E272
    # Line too long (B950 is used instead)
    E501
    # Line break before binary op
    W503
    # Line break after binary op
    W504
    # Missing docstring in public module
    D100
    # Missing docstring in public class
    D101
    # Missing docstring in public method
    D102
    # Missing docstring in public function
    D103
    # Missing docstring in public package
    # D104
    # Missing docstring in magic method
    # D105
    # Missing docstring on __init__
    D107
    # No blank lines allowed after function docstring
    D202
    # First line should end in a period
    D400
    # First line should be in imperative mood
    D401
select = A,AAA,D,C,E,F,W,H,B,D212,D404,D405,D406,B901,B950,YTT
exclude =
    .git
    __pycache__
    .eggs/
    dist/
    .mypy_cache


[tool:pytest]
addopts = --doctest-modules


[bumpver]
<<<<<<< HEAD
current_version = "2020.1108"
=======
current_version = "2021.1109"
>>>>>>> f2bbde7a
version_pattern = "YYYY.BUILD[-TAG]"
commit_message = "bump {old_version} -> {new_version}"
commit = True
tag = True
push = True

[bumpver:file_patterns]
bootstrapit.sh =
    PACKAGE_VERSION="{version}"
setup.cfg =
    current_version = "{version}"
setup.py =
    version="{pep440_version}",
src/bumpver/__init__.py =
    __version__ = "{version}"
src/bumpver/cli.py =
    @click.version_option(version="{version}")
src/bumpver/*.py =
    Copyright (c) 2018-YYYY
LICENSE =
    Copyright (c) 2018-YYYY
license.header =
    Copyright (c) 2018-YYYY
README.md =
    \[CalVer {version}\]
    img.shields.io/static/v1.svg?label=CalVer&message={version}&color=blue
    Successfully installed bumpver-{pep440_version}


[tool:pylint]
score = no
reports = no

jobs = 4

# Set the output format. Available formats are text, parseable, colorized,
# msvs (visual studio) and html. You can also give a reporter class, eg
# mypackage.mymodule.MyReporterClass.
output-format = colorized

# Maximum number of locals for function / method body
max-locals = 20

# Maximum number of arguments for function / method
max-args = 12

# Maximum number of branch for function / method body
max-branches = 14

good-names = logger,i,ex

# These are packages that are implemented as c extensions and
# which pylint cannot do introspection on.
extension-pkg-whitelist = numpy,pandas,lxml,PIL,sklearn,pyblake2

notes=TODO,FIXME,XXX,SLOW,BUG

# similarities/duplicaition checker
min-similarity-lines=4
ignore-comments=yes
ignore-docstrings=yes
ignore-imports=yes

ignored-argument-names=args|kwargs

# https://pylint.pycqa.org/en/stable/technical_reference/features.html
disable =
    bad-continuation,
    bad-whitespace,
    line-too-long,
    logging-not-lazy,
    logging-fstring-interpolation,
    no-else-return,
    no-else-raise,
    too-few-public-methods,
    missing-docstring,
    missing-module-docstring,
    missing-class-docstring,
    missing-function-docstring,
    raise-missing-from,
    duplicate-code,
    ungrouped-imports,

generated-members =
    # members of typing.NamedTuple
    "(_replace|_asdict|_fields)",<|MERGE_RESOLUTION|>--- conflicted
+++ resolved
@@ -89,11 +89,7 @@
 
 
 [bumpver]
-<<<<<<< HEAD
-current_version = "2020.1108"
-=======
 current_version = "2021.1109"
->>>>>>> f2bbde7a
 version_pattern = "YYYY.BUILD[-TAG]"
 commit_message = "bump {old_version} -> {new_version}"
 commit = True
