--- conflicted
+++ resolved
@@ -44,7 +44,6 @@
 
 VCS_SUBCOMMANDS_BY_NAME = {
     'git': {
-<<<<<<< HEAD
         'is_usable'     : "git rev-parse --git-dir",
         'fetch'         : "git fetch",
         'ls_tags'       : "git tag --list",
@@ -55,22 +54,9 @@
         'tag'           : "git tag --annotate {tag} --message '{message}'",
         'tag_light'     : "git tag {tag}",
         'push_tag'      : "git push {remote} --follow-tags {tag} HEAD",
+        'push'          : "git push {remote} HEAD",
         'show_remotes'  : "git config --get remote.origin.url",
         'ls_branches'   : "git branch -vv",
-=======
-        'is_usable'   : "git rev-parse --git-dir",
-        'fetch'       : "git fetch",
-        'ls_tags'     : "git tag --list",
-        'status'      : "git status --porcelain",
-        'add_path'    : "git add --update '{path}'",
-        'commit'      : "git commit --message '{message}'",
-        'tag'         : "git tag --annotate {tag} --message '{message}'",
-        'tag_light'   : "git tag {tag}",
-        'push_tag'    : "git push {remote} --follow-tags {tag} HEAD",
-        'push'        : "git push {remote} HEAD",
-        'show_remotes': "git config --get remote.origin.url",
-        'ls_branches' : "git branch -vv",
->>>>>>> 2c84aeac
     },
     'hg': {
         'is_usable'   : "hg root",
